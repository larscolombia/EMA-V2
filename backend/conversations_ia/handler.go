--- conflicted
+++ resolved
@@ -147,20 +147,6 @@
 - Esta es información complementaria de fuentes externas
 `, prompt, pubmedResult)
 
-<<<<<<< HEAD
-		ch := make(chan string, 1)
-		go func() {
-			defer close(ch)
-			ch <- pubmedPrompt
-		}()
-		return ch, "pubmed", nil
-	}
-
-	// Si no encontramos en ninguna fuente, responder claramente
-	log.Printf("[conv][SmartMessage][no_sources] thread=%s", threadID)
-
-	noInfoPrompt := fmt.Sprintf(`No se encontró información relevante sobre "%s" en ninguna de las fuentes configuradas:
-=======
         stream, err := h.AI.StreamAssistantMessage(ctx, threadID, pubmedPrompt)
         return stream, "pubmed", err
     }
@@ -169,7 +155,18 @@
     log.Printf("[conv][SmartMessage][no_sources] thread=%s", threadID)
     
     noInfoPrompt := fmt.Sprintf(`No se encontró información relevante sobre "%s" en ninguna de las fuentes configuradas:
->>>>>>> 4623d76f
+		ch := make(chan string, 1)
+		go func() {
+			defer close(ch)
+			ch <- pubmedPrompt
+		}()
+		return ch, "pubmed", nil
+	}
+
+	// Si no encontramos en ninguna fuente, responder claramente
+	log.Printf("[conv][SmartMessage][no_sources] thread=%s", threadID)
+
+	noInfoPrompt := fmt.Sprintf(`No se encontró información relevante sobre "%s" en ninguna de las fuentes configuradas:
 
 1. ❌ Base de conocimiento médico interno (vector %s): Sin resultados
 2. ❌ PubMed (https://pubmed.ncbi.nlm.nih.gov/): Sin resultados
@@ -182,7 +179,16 @@
 
 Pregunta original: %s`, prompt, targetVectorID, prompt)
 
-<<<<<<< HEAD
+    stream, err := h.AI.StreamAssistantMessage(ctx, threadID, noInfoPrompt)
+    return stream, "general", err
+Recomendaciones:
+- Reformula tu pregunta con términos más específicos
+- Verifica la ortografía de términos médicos
+- Considera consultar fuentes médicas adicionales o un profesional de la salud
+- Usa sinónimos o términos alternativos para el concepto que buscas
+
+Estado: Búsqueda sin resultados en fuentes verificadas`, prompt, targetVectorID)
+
 	ch := make(chan string, 1)
 	go func() {
 		defer close(ch)
@@ -190,10 +196,6 @@
 	}()
 
 	return ch, "none", nil
-=======
-    stream, err := h.AI.StreamAssistantMessage(ctx, threadID, noInfoPrompt)
-    return stream, "general", err
->>>>>>> 4623d76f
 }
 
 func NewHandler(ai AIClient) *Handler { return &Handler{AI: ai} }
